--- conflicted
+++ resolved
@@ -155,93 +155,6 @@
     model.load_state_dict(best_model_wts)
     return model, train_loss_history,val_loss_history,loss_vals
 
-<<<<<<< HEAD
-def create_simple_ae(fused_rep_path):
-    # Prepare fused representation vector
-    fused_rep = pd.read_csv(fused_rep_path)
-    scaler = StandardScaler()
-    fused_rep.loc[:, fused_rep.columns != 'Entry'] = \
-    scaler.fit_transform(fused_rep.loc[:, fused_rep.columns != 'Entry'])
-    fused_rep_two_col = convert_to_two_col(fused_rep)
-    fused_tensors = torch.tensor(list(fused_rep_two_col['Vector'].values))
-    
-    # Init training parameters
-    batch_size = 128
-    validation_split = .2
-    shuffle_dataset = True
-    seed = 42
-    torch.manual_seed(seed)
-    random.seed(seed)
-    np.random.seed(seed)
-    torch.backends.cudnn.deterministic = True
-    torch.cuda.manual_seed_all(seed)
-    os.environ['PYTHONHASHSEED'] = str(seed)
-
-    # Creating data indices for training and validation splits:
-    dataset_size = len(fused_rep_two_col)
-    indices = list(range(dataset_size))
-    split = int(np.floor(validation_split * dataset_size))
-    if shuffle_dataset :
-        np.random.seed(seed)
-        np.random.shuffle(indices)
-    train_indices, val_indices = indices[split:], indices[:split]
-
-    train_loader = DataLoader(train_indices, batch_size=batch_size, 
-                                                pin_memory=True,shuffle=True)
-    validation_loader = DataLoader(val_indices, batch_size=batch_size,
-                                                     pin_memory=True,shuffle=True)
-
-    # Define Model
-    representation_dim = len(fused_rep_two_col['Vector'][0])
-
-    #  use gpu if available
-    device = torch.device("cuda" if torch.cuda.is_available() else "cpu")
-    print(device)
-
-    epochs = 400
-    # create a model from `AE` autoencoder class
-    # load it to the specified device, either gpu or cpu
-    model = Autoencoder(representation_dim).to(device)
-
-    # create an optimizer object
-    # Adam optimizer with learning rate 1e-3
-    optimizer = torch.optim.Adam(model.parameters(), lr=1e-3)
-    #optimizer = torch.optim.SGD(model.parameters(), lr=1e-3)
-
-    # mean-squared error loss
-    criterion = nn.MSELoss()
-
-    #Train Model
-    best_model, train_loss_history,val_loss_history,loss_vals = train_model(model, train_loader, validation_loader, criterion, optimizer, epochs,fused_tensors,device)
-
-    # create and register an forward hook
-    activation = {}
-    best_model.encoder_mid.register_forward_hook(get_activation('encoder_mid',activation))
-
-    #Create simple_ae representation vectors
-    simple_ae_rep = pd.DataFrame(columns=['Entry', 'Vector'])
-    simple_ae_rep_size = fused_tensors.shape[1]
-    best_model.eval()
-
-    fused_tensors_size = fused_tensors.shape[1]
-    with torch.no_grad():
-        for index,row in tqdm.tqdm(fused_rep_two_col.iterrows(),total=len(fused_rep_two_col)):
-            #fused_rep_tensor = torch.tensor(list(row['Vector']))
-            fused_tensor = fused_tensors[index].view(-1, fused_tensors_size).to(device)
-            
-            _ = best_model(fused_tensor)
-            coding_layer_output = activation['encoder_mid'].tolist()[0]    
-            new_row = {'Entry':row['Entry'], 'Vector':coding_layer_output}
-            simple_ae_rep = simple_ae_rep.append(new_row, ignore_index=True)
-
-    simple_ae_multi_col = convert_dataframe_to_multi_col(simple_ae_rep )
-    simple_ae_multi_col.to_csv("simple_ae.csv",index=False)
-
-
-if __name__ == "__main__":
-    fused_rep_path = "/media/DATA2/sinem/hoper_lst/HOPER/case_study/case_study_results/modal_rep_ae_node2vec_binary_fused_representations_dataframe_multi_col.csv"
-    create_simple_ae(fused_rep_path)
-=======
 def create_simple_ae(self,fused_rep_path):
   # Prepare fused representation vector
   fused_rep = fused_rep_path
@@ -319,5 +232,4 @@
       fused_rep_ae = fused_rep_ae.append(new_row, ignore_index=True)
 
   simple_ae_multi_col = convert_dataframe_to_multi_col(fused_rep_ae)
-  simple_ae_multi_col.to_csv("simple_ae.csv",index=False)
->>>>>>> fbf122c6
+  simple_ae_multi_col.to_csv("simple_ae.csv",index=False)